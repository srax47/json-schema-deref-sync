const path = require('path')
const _ = require('lodash')
const clone = require('clone')
const traverse = require('traverse')
const DAG = require('dag-map')
const md5 = require('md5')
const utils = require('./utils')
const fileLoader = require('./loaders/file')

const defaults = {
  baseFolder: process.cwd()
}

let cache = {}

const loaders = {
  file: fileLoader
}

/**
 * Returns the reference schema that refVal points to.
 * If the ref val points to a ref within a file, the file is loaded and fully derefed, before we get the
 * pointing property. Derefed files are cached.
 *
 * @param refVal
 * @param refType
 * @param parent
 * @param options
 * @param state
 * @private
 */
function getRefSchema (refVal, refType, parent, options, state) {
  if (refType && loaders[refType]) {
    let newVal
    let oldBasePath
    let loaderValue
    let filePath
    let fullRefFilePath

    if (refType === 'file') {
      filePath = utils.getRefFilePath(refVal)
      fullRefFilePath = utils.isAbsolute(filePath) ? filePath : path.resolve(state.cwd, filePath)

      if (cache[fullRefFilePath]) {
        loaderValue = cache[fullRefFilePath]
      }
    }

    if (!loaderValue) {
      loaderValue = loaders[refType](refVal, options)
      if (loaderValue) {
        // adjust base folder if needed so that we can handle paths in nested folders
        if (refType === 'file') {
          let dirname = path.dirname(filePath)
          if (dirname === '.') {
            dirname = ''
          }

          if (dirname) {
            oldBasePath = state.cwd
            const newBasePath = path.resolve(state.cwd, dirname)
            options.baseFolder = state.cwd = newBasePath
          }
        }

        loaderValue = derefSchema(loaderValue, options, state)

        // reset
        if (oldBasePath) {
          options.baseFolder = state.cwd = oldBasePath
        }
      }
    }

    if (loaderValue) {
      if (refType === 'file' && fullRefFilePath && !cache[fullRefFilePath]) {
        cache[fullRefFilePath] = loaderValue
      }

      if (refVal.indexOf('#') >= 0) {
        const refPaths = refVal.split('#')
        const refPath = refPaths[1]
        const refNewVal = utils.getRefPathValue(loaderValue, refPath)
        if (refNewVal) {
          newVal = refNewVal
        }
      } else {
        newVal = loaderValue
      }
    }

    return newVal
  } else if (refType === 'local') {
    return utils.getRefPathValue(parent, refVal)
  }
}

/**
 * Add to state history
 * @param {Object} state the state
 * @param {String} type ref type
 * @param {String} value ref value
 * @private
 */
function addToHistory (state, type, value) {
  let dest

  if (type === 'file') {
    dest = utils.getRefFilePath(value)
  } else {
    if (value === '#') {
      return false
    }
    dest = state.current.concat(`:${value}`)
  }

  if (dest) {
    dest = dest.toLowerCase()
    if (state.history.indexOf(dest) >= 0) {
      return false
    }

    state.history.push(dest)
  }
  return true
}

/**
 * Set the current into state
 * @param {Object} state the state
 * @param {String} type ref type
 * @param {String} value ref value
 * @private
 */
function setCurrent (state, type, value) {
  let dest
  if (type === 'file') {
    dest = utils.getRefFilePath(value)
  }

  if (dest) {
    state.current = dest
  }
}

/**
 * Check the schema for local circular refs using DAG
 * @param {Object} schema the schema
 * @return {Error|undefined} <code>Error</code> if circular ref, <code>undefined</code> otherwise if OK
 * @private
 */
function checkLocalCircular (schema) {
  const dag = new DAG()
  const locals = traverse(schema).reduce(function (acc, node) {
    if (!_.isNull(node) && !_.isUndefined(null) && typeof node.$ref === 'string') {
      const refType = utils.getRefType(node)
      if (refType === 'local') {
        const value = utils.getRefValue(node)
        if (value) {
          const path = this.path.join('/')
          acc.push({
            from: path,
            to: value
          })
        }
      }
    }
    return acc
  }, [])

  if (!locals || !locals.length) {
    return
  }

  if (_.some(locals, elem => elem.to === '#')) {
    return new Error('Circular self reference')
  }

  const check = _.find(locals, elem => {
    const fromEdge = elem.from.concat('/')
    const dest = elem.to.substring(2).concat('/')
    try {
      dag.addEdge(fromEdge, dest)
    } catch (e) {
      return elem
    }

<<<<<<< HEAD
    if (fromEdge.indexOf(dest) >= 0) {
      return elem
=======
    if (from.indexOf(dest) === 0) {
      return elem;
>>>>>>> a3e58b92
    }
  })

  if (check) {
    return new Error(`Circular self reference from ${check.from} to ${check.to}`)
  }
}

/**
 * Derefs $ref types in a schema
 * @param schema
 * @param options
 * @param state
 * @param type
 * @private
 */
function derefSchema (schema, options, state) {
  const check = checkLocalCircular(schema)
  if (check instanceof Error) {
    return check
  }

  if (state.circular) {
    return new Error(`circular references found: ${state.circularRefs.toString()}`)
  } else if (state.error) {
    return state.error
  }

  return traverse(schema).forEach(function (node) {
    if (!_.isNull(node) && !_.isUndefined(null) && typeof node.$ref === 'string') {
      const refType = utils.getRefType(node)
      const refVal = utils.getRefValue(node)

      const addOk = addToHistory(state, refType, refVal)
      if (!addOk) {
        state.circular = true
        state.circularRefs.push(refVal)
        state.error = new Error(`circular references found: ${state.circularRefs.toString()}`)
        this.update(node, true)
      } else {
        setCurrent(state, refType, refVal)
        let newValue = getRefSchema(refVal, refType, schema, options, state)
        state.history.pop()
        if (newValue === undefined) {
          if (state.missing.indexOf(refVal) === -1) {
            state.missing.push(refVal)
          }
          if (options.failOnMissing) {
            state.error = new Error(`Missing $ref: ${refVal}`)
          }
          this.update(node, options.failOnMissing)
        } else {
          if (options.mergeAdditionalProperties) {
            delete node.$ref
            newValue = Object.assign({}, newValue, node)
          }
          if (options.removeIds && newValue.hasOwnProperty('$id')) {
            delete newValue.$id;
          }
          this.update(newValue)
          if (state.missing.indexOf(refVal) !== -1) {
            state.missing.splice(state.missing.indexOf(refVal), 1)
          }
        }
      }
    }
  })
}

/**
 * Derefs <code>$ref</code>'s in JSON Schema to actual resolved values. Supports local, and file refs.
 * @param {Object} schema - The JSON schema
 * @param {Object} options - options
 * @param {String} options.baseFolder - the base folder to get relative path files from. Default is <code>process.cwd()</code>
 * @param {Boolean} options.failOnMissing - By default missing / unresolved refs will be left as is with their ref value intact.
 *                                        If set to <code>true</code> we will error out on first missing ref that we cannot
 *                                        resolve. Default: <code>false</code>.
 * @param {Boolean} options.mergeAdditionalProperties - By default properties in a object with $ref will be removed in the output.
 *                                                    If set to <code>true</code> they will be added/overwrite the output.
 *                                                    Default: <code>false</code>.
 * @param {Boolean} options.removeIds - By default <code>$id</code> fields will get copied when dereferencing.
 *                                    If set to <code>true</code> they will be removed.
 *                                    Default: <code>false</code>.
 * @return {Object|Error} the deref schema oran instance of <code>Error</code> if error.
 */
function deref (schema, options) {
  options = _.defaults(options, defaults)

  const bf = options.baseFolder
  let cwd = bf
  if (!utils.isAbsolute(bf)) {
    cwd = path.resolve(process.cwd(), bf)
  }

  const state = {
    graph: new DAG(),
    circular: false,
    circularRefs: [],
    cwd: cwd,
    missing: [],
    history: []
  }

  try {
    const str = JSON.stringify(schema)
    state.current = md5(str)
  } catch (e) {
    return e
  }

  const baseSchema = clone(schema)

  cache = {}

  let ret = derefSchema(baseSchema, options, state)
  if ((ret instanceof Error === false) && state.error) {
    return state.error
  }
  return ret
}

module.exports = deref<|MERGE_RESOLUTION|>--- conflicted
+++ resolved
@@ -185,13 +185,8 @@
       return elem
     }
 
-<<<<<<< HEAD
-    if (fromEdge.indexOf(dest) >= 0) {
+    if (fromEdge.indexOf(dest) === 0) {
       return elem
-=======
-    if (from.indexOf(dest) === 0) {
-      return elem;
->>>>>>> a3e58b92
     }
   })
 
@@ -249,7 +244,7 @@
             newValue = Object.assign({}, newValue, node)
           }
           if (options.removeIds && newValue.hasOwnProperty('$id')) {
-            delete newValue.$id;
+            delete newValue.$id
           }
           this.update(newValue)
           if (state.missing.indexOf(refVal) !== -1) {
@@ -307,7 +302,7 @@
   cache = {}
 
   let ret = derefSchema(baseSchema, options, state)
-  if ((ret instanceof Error === false) && state.error) {
+  if (ret instanceof Error === false && state.error) {
     return state.error
   }
   return ret
